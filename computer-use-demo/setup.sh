--- conflicted
+++ resolved
@@ -1,16 +1,16 @@
 #!/bin/bash
-<<<<<<< HEAD
 PYTHON_MINOR_VERSION=$(python3 --version | awk -F. '{print $2}')
 
 if [ "$PYTHON_MINOR_VERSION" -gt 12 ]; then
     echo "Python version 3.$PYTHON_MINOR_VERSION detected. Python 3.12 or lower is required for setup to complete."
     echo "If you have multiple versions of Python installed, you can set the correct one by adjusting setup.sh to use a specific version, for example:"
     echo "'python3 -m venv .venv' -> 'python3.12 -m venv .venv'"
-=======
+    exit 1
+fi
+
 if ! command -v cargo &> /dev/null; then
     echo "Cargo (the package manager for Rust) is not present.  This is required for one of this module's dependencies."
     echo "See https://www.rust-lang.org/tools/install for installation instructions."
->>>>>>> 4acbe409
     exit 1
 fi
 
