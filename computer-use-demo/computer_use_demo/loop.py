--- conflicted
+++ resolved
@@ -23,7 +23,8 @@
 
 from .tools import BashTool, ComputerTool, EditTool, ToolCollection, ToolResult
 
-BETA_FLAG = "computer-use-2024-10-22"
+COMPUTER_USE_BETA_FLAG = "computer-use-2024-10-22"
+PROMPT_CACHING_BETA_FLAG = "prompt-caching-2024-07-31"
 
 
 class APIProvider(StrEnum):
@@ -89,7 +90,7 @@
 
     while True:
         enable_prompt_caching = False
-        betas = ["computer-use-2024-10-22"]
+        betas = [COMPUTER_USE_BETA_FLAG]
         image_truncation_threshold = 10
         if provider == APIProvider.ANTHROPIC:
             client = Anthropic(api_key=api_key)
@@ -100,7 +101,7 @@
             client = AnthropicBedrock()
 
         if enable_prompt_caching:
-            betas.append("prompt-caching-2024-07-31")
+            betas.append(PROMPT_CACHING_BETA_FLAG)
             _inject_prompt_caching(messages)
             # Is it ever worth it to bust the cache with prompt caching?
             image_truncation_threshold = 50
@@ -123,11 +124,7 @@
             model=model,
             system=[system],
             tools=tool_collection.to_params(),
-<<<<<<< HEAD
             betas=betas,
-=======
-            betas=[BETA_FLAG],
->>>>>>> cfa9440a
         )
 
         raw_response = cast(APIResponse[BetaMessage], raw_response)
